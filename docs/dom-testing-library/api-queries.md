---
id: api-queries
title: Queries
---

## Variants

> `getBy` queries are shown by default in the [query documentation](#queries)
> below.

### getBy

`getBy*` queries return the first matching node for a query, and throw an error
if no elements match or if more than one match is found (use `getAllBy`
instead).

### getAllBy

`getAllBy*` queries return an array of all matching nodes for a query, and throw
an error if no elements match.

### queryBy

`queryBy*` queries return the first matching node for a query, and return `null`
if no elements match. This is useful for asserting an element that is not
present. This throws if more than one match is found (use `queryAllBy` instead).

### queryAllBy

`queryAllBy*` queries return an array of all matching nodes for a query, and
return an empty array (`[]`) if no elements match.

### findBy

`findBy*` queries return a promise which resolves when an element is found which
matches the given query. The promise is rejected if no element is found or if
more than one element is found after a default timeout of `1000`ms. If you need
to find more than one element, then use `findAllBy`.

> Note, this is a simple combination of `getBy*` queries and
> [`waitFor`](/docs/api-async#waitfor). The `findBy*` queries
> accept the `waitFor` options as the last argument. (i.e.
> `screen.findByText('text', queryOptions, waitForOptions)`)

### findAllBy

`findAllBy*` queries return a promise which resolves to an array of elements
when any elements are found which match the given query. The promise is rejected
if no elements are found after a default timeout of `1000`ms.

## Options

The argument to a query can be a _string_, _regular expression_, or _function_.
There are also options to adjust how node text is parsed.

See [TextMatch](#textmatch) for documentation on what can be passed to a query.

## `screen`

All of the queries exported by DOM Testing Library accept a `container` as the
first argument. Because querying the entire `document.body` is very common, DOM
Testing Library also exports a `screen` object which has every query that is
pre-bound to `document.body` (using the
[`within`](/docs/dom-testing-library/api-helpers#within-and-getqueriesforelement-apis)
functionality).

Here's how you use it:

```javascript
import { screen } from '@testing-library/dom'
// NOTE: many framework-implementations of Testing Library
// re-export everything from `@testing-library/dom` so you
// may be able to import screen from your framework-implementation:
// import {render, screen} from '@testing-library/react'

const exampleHTML = `
  <label for="example">Example</label>
  <input id="example" />
`
document.body.innerHTML = exampleHTML
const exampleInput = screen.getByLabelText(/example/i)
```

### `screen.debug`

For convenience screen also exposes a `debug` method in addition to the queries.
This method is essentially a shortcut for `console.log(prettyDOM())`. It
supports debugging the document, a single element, or an array of elements.

```javascript
import {screen} from '@testing-library/dom'

document.body.innerHTML = `
  <button>test</button>
  <span>multi-test</span>
  <div>multi-test</div>
`

// debug document
screen.debug()
// debug single element
screen.debug(screen.getByText('test'))
// debug multiple elements
screen.debug(screen.getAllByText('multi-test'))
```

## Queries

> NOTE: These queries are the base queries and require you pass a `container` as
> the first argument. Most framework-implementations of Testing Library provide
> a pre-bound version of these queries when you render your components with them
> which means you do not have to provide a container. In addition, if you just
> want to query `document.body` then you can use the [`screen`](#screen) export
> as demonstrated above (using `screen` is recommended).

### `ByLabelText`

> getByLabelText, queryByLabelText, getAllByLabelText, queryAllByLabelText,
> findByLabelText, findAllByLabelText

```typescript
getByLabelText(
  container: HTMLElement, // if you're using `screen`, then skip this argument
  text: TextMatch,
  options?: {
    selector?: string = '*',
    exact?: boolean = true,
    normalizer?: NormalizerFn,
  }): HTMLElement
```

This will search for the label that matches the given [`TextMatch`](#textmatch),
then find the element associated with that label.

The example below will find the input node for the following DOM structures:

```js
// for/htmlFor relationship between label and form element id
<label for="username-input">Username</label>
<input id="username-input" />

// The aria-labelledby attribute with form elements
<label id="username-label">Username</label>
<input aria-labelledby="username-label" />

// The aria-labelledby attribute with non-form elements
<section aria-labelledby="section-one-header">
  <h3 id="section-one-header">Section One</h3>
  <p>some content</p>
</section>

// Wrapper labels
<label>Username <input /></label>

// Wrapper labels where the label text is in another child element
<label>
  <span>Username</span>
  <input />
</label>

// aria-label attributes
// Take care because this is not a label that users can see on the page,
// so the purpose of your input must be obvious to visual users.
<input aria-label="username" />
```

<!--DOCUSAURUS_CODE_TABS-->

<!--Native-->

```javascript
import { screen } from '@testing-library/dom'

const inputNode = screen.getByLabelText('Username')
```

<!--React-->

```js
import { render, screen } from '@testing-library/react'

render(<Login />)

const inputNode = screen.getByLabelText('username')
```

<!--Cypress-->

```js
cy.findByLabelText('username').should('exist')
```

<!--END_DOCUSAURUS_CODE_TABS-->

<<<<<<< HEAD
You may also need to filter down the results of the query.
For that you can use the `selector` option:
=======
It will NOT find the input node for label text broken up by elements. You can
use `getByRole('textbox', { name: 'Username' })` instead which is robust against
switching to `aria-label` or `aria-labelledby`.

If it is important that you query an actual `<label>` element you can provide a
`selector` in the options:
>>>>>>> 88b1648c

```js
// Multiple elements labelled via aria-labelledby
<label id="username">Username</label>
<input aria-labelledby="username" />
<span aria-labelledby="username">Please enter your username</span>

// Multiple labels with the same text
<label>
  Username
  <input />
</label>
<label>
  Username
  <textarea></textarea>
</label>
```

```js
const inputNode = screen.getByLabelText('Username', {selector: 'input'})
```

### `ByPlaceholderText`

> getByPlaceholderText, queryByPlaceholderText, getAllByPlaceholderText,
> queryAllByPlaceholderText, findByPlaceholderText, findAllByPlaceholderText

```typescript
getByPlaceholderText(
  container: HTMLElement, // if you're using `screen`, then skip this argument
  text: TextMatch,
  options?: {
    exact?: boolean = true,
    normalizer?: NormalizerFn,
  }): HTMLElement
```

This will search for all elements with a placeholder attribute and find one that
matches the given [`TextMatch`](#textmatch).

```html
<input placeholder="Username" />
```

<!--DOCUSAURUS_CODE_TABS-->

<!--Native-->

```js
import { screen } from '@testing-library/dom'

const inputNode = screen.getByPlaceholderText('Username')
```

<!--React-->

```js
import { render, screen } from '@testing-library/react'

render(<MyComponent />)
const inputNode = screen.getByPlaceholderText('Username')
```

<!--Cypress-->

```js
cy.findByPlaceholderText('Username').should('exist')
```

<!--END_DOCUSAURUS_CODE_TABS-->

> **Note**
>
> A placeholder is not a good substitute for a label so you should generally use
> `getByLabelText` instead.

### `ByText`

> getByText, queryByText, getAllByText, queryAllByText, findByText,
> findAllByText

```typescript
getByText(
  container: HTMLElement, // if you're using `screen`, then skip this argument
  text: TextMatch,
  options?: {
    selector?: string = '*',
    exact?: boolean = true,
    ignore?: string|boolean = 'script, style',
    normalizer?: NormalizerFn,
  }): HTMLElement
```

This will search for all elements that have a text node with `textContent`
matching the given [`TextMatch`](#textmatch).

```html
<a href="/about">About ℹ️</a>
```

<!--DOCUSAURUS_CODE_TABS-->

<!--Native-->

```js
import { screen } from '@testing-library/dom'

const aboutAnchorNode = screen.getByText(/about/i)
```

<!--React-->

```js
import { render, screen } from '@testing-library/react'

render(<MyComponent />)
const aboutAnchorNode = screen.getByText(/about/i)
```

<!--Cypress-->

```js
cy.findByText(/about/i).should('exist')
```

<!--END_DOCUSAURUS_CODE_TABS-->

It also works with `input`s whose `type` attribute is either `submit` or
`button`:

```js
<input type="submit" value="Send data" />
```

> **Note**
>
> See [`getByLabelText`](#bylabeltext) for more details on how and when to use
> the `selector` option

The `ignore` option accepts a query selector. If the
[`node.matches`](https://developer.mozilla.org/en-US/docs/Web/API/Element/matches)
returns true for that selector, the node will be ignored. This defaults to
`'script'` because generally you don't want to select script tags, but if your
content is in an inline script file, then the script tag could be returned.

If you'd rather disable this behavior, set `ignore` to `false`.

### `ByAltText`

> getByAltText, queryByAltText, getAllByAltText, queryAllByAltText,
> findByAltText, findAllByAltText

```typescript
getByAltText(
  container: HTMLElement, // if you're using `screen`, then skip this argument
  text: TextMatch,
  options?: {
    exact?: boolean = true,
    normalizer?: NormalizerFn,
  }): HTMLElement
```

This will return the element (normally an `<img>`) that has the given `alt`
text. Note that it only supports elements which accept an `alt` attribute:
[`<img>`](https://developer.mozilla.org/en-US/docs/Web/HTML/Element/img),
[`<input>`](https://developer.mozilla.org/en-US/docs/Web/HTML/Element/input),
and [`<area>`](https://developer.mozilla.org/en-US/docs/Web/HTML/Element/area)
(intentionally excluding
[`<applet>`](https://developer.mozilla.org/en-US/docs/Web/HTML/Element/applet)
as it's deprecated).

```html
<img alt="Incredibles 2 Poster" src="/incredibles-2.png" />
```

<!--DOCUSAURUS_CODE_TABS-->

<!--Native-->

```js
import { screen } from '@testing-library/dom'

const incrediblesPosterImg = screen.getByAltText(/incredibles.*? poster/i)
```

<!--React-->

```js
import { render, screen } from '@testing-library/react'

render(<MyComponent />)
const incrediblesPosterImg = screen.getByAltText(/incredibles.*? poster/i)
```

<!--Cypress-->

```js
cy.findByAltText(/incredibles.*? poster/i).should('exist')
```

<!--END_DOCUSAURUS_CODE_TABS-->

### `ByTitle`

> getByTitle, queryByTitle, getAllByTitle, queryAllByTitle, findByTitle,
> findAllByTitle

```typescript
getByTitle(
  container: HTMLElement, // if you're using `screen`, then skip this argument
  title: TextMatch,
  options?: {
    exact?: boolean = true,
    normalizer?: NormalizerFn,
  }): HTMLElement
```

Returns the element that has the matching `title` attribute.

Will also find a `title` element within an SVG.

```html
<span title="Delete" id="2"></span>
<svg>
  <title>Close</title>
  <g><path /></g>
</svg>
```

<!--DOCUSAURUS_CODE_TABS-->

<!--Native-->

```js
import { screen } from '@testing-library/dom'

const deleteElement = screen.getByTitle('Delete')
const closeElement = screen.getByTitle('Close')
```

<!--React-->

```js
import { render, screen } from '@testing-library/react'

render(<MyComponent />)
const deleteElement = screen.getByTitle('Delete')
const closeElement = screen.getByTitle('Close')
```

<!--Cypress-->

```js
cy.findByTitle('Delete').should('exist')
cy.findByTitle('Close').should('exist')
```

<!--END_DOCUSAURUS_CODE_TABS-->

### `ByDisplayValue`

> getByDisplayValue, queryByDisplayValue, getAllByDisplayValue,
> queryAllByDisplayValue, findByDisplayValue, findAllByDisplayValue

```typescript
getByDisplayValue(
  container: HTMLElement, // if you're using `screen`, then skip this argument
  value: TextMatch,
  options?: {
    exact?: boolean = true,
    normalizer?: NormalizerFn,
  }): HTMLElement
```

Returns the `input`, `textarea`, or `select` element that has the matching
display value.

#### `input`

```html
<input type="text" id="lastName" />
```

```js
document.getElementById('lastName').value = 'Norris'
```

<!--DOCUSAURUS_CODE_TABS-->

<!--Native-->

```js
import { screen } from '@testing-library/dom'

const lastNameInput = screen.getByDisplayValue('Norris')
```

<!--React-->

```js
import { render, screen } from '@testing-library/react'

render(<MyComponent />)
const lastNameInput = screen.getByDisplayValue('Norris')
```

<!--Cypress-->

```js
cy.findByDisplayValue('Norris').should('exist')
```

<!--END_DOCUSAURUS_CODE_TABS-->

#### `textarea`

```html
<textarea id="messageTextArea" />
```

```js
document.getElementById('messageTextArea').value = 'Hello World'
```

<!--DOCUSAURUS_CODE_TABS-->

<!--Native-->

```js
import { screen } from '@testing-library/dom'

const messageTextArea = screen.getByDisplayValue('Hello World')
```

<!--React-->

```js
import { render, screen } from '@testing-library/react'

render(<MyComponent />)
const messageTextArea = screen.getByDisplayValue('Hello World')
```

<!--Cypress-->

```js
cy.findByDisplayValue('Hello World').should('exist')
```

<!--END_DOCUSAURUS_CODE_TABS-->

#### `select`

In case of `select`, this will search for a `<select>` whose selected `<option>`
matches the given [`TextMatch`](#textmatch).

```html
<select>
  <option value="">State</option>
  <option value="AL">Alabama</option>
  <option selected value="AK">Alaska</option>
  <option value="AZ">Arizona</option>
</select>
```

<!--DOCUSAURUS_CODE_TABS-->

<!--Native-->

```js
import { screen } from '@testing-library/dom'

const selectElement = screen.getByDisplayValue('Alaska')
```

<!--React-->

```js
import { render, screen } from '@testing-library/react'

render(<MyComponent />)
const selectElement = screen.getByDisplayValue('Alaska')
```

<!--Cypress-->

```js
cy.findByDisplayValue('Alaska').should('exist')
```

<!--END_DOCUSAURUS_CODE_TABS-->

### `ByRole`

> getByRole, queryByRole, getAllByRole, queryAllByRole, findByRole,
> findAllByRole

```typescript
getByRole(
  container: HTMLElement, // if you're using `screen`, then skip this argument
  role: TextMatch,
  options?: {
    exact?: boolean = true,
    hidden?: boolean = false,
    name?: TextMatch,
    normalizer?: NormalizerFn,
    selected?: boolean,
  }): HTMLElement
```

Queries for elements with the given role (and it also accepts a
[`TextMatch`](#textmatch)). Default roles are taken into consideration e.g.
`<button />` has the `button` role without explicitly setting the `role`
attribute. The
[W3C HTML recommendation](https://www.w3.org/TR/html5/index.html#contents) lists
all HTML elements with their default ARIA roles. Additionally, as DOM Testing
Library uses `aria-query` under the hood to find those elements by their default
ARIA roles, you can find in their docs
[which HTML Elements with inherent roles are mapped to each role](https://github.com/A11yance/aria-query#elements-to-roles).

You can query the returned element(s) by their
[accessible name](https://www.w3.org/TR/accname-1.1/). The accessible name is
for simple cases equal to e.g. the label of a form element, or the text content
of a button, or the value of the `aria-label` attribute. It can be used to query
a specific element if multiple elements with the same role are present on the
rendered content. For an in-depth guide check out
["What is an accessible name?" from ThePacielloGroup](https://developer.paciellogroup.com/blog/2017/04/what-is-an-accessible-name/).
If you only query for a single element with `getByText('The name')` it's
oftentimes better to use `getByRole(expectedRole, { name: 'The name' })`. The
accessible name query does not replace other queries such as `*ByAlt` or
`*ByTitle`. While the accessible name can be equal to these attributes, it does
not replace the functionality of these attributes. For example
`<img aria-label="fancy image" src="fancy.jpg" />` will be returned for both
`getByAltText('fancy image')` and `getByRole('image', { name: 'fancy image' })`.
However, the image will not display its description if `fancy.jpg` could not be
loaded. Whether you want assert this functionality in your test or not is up to
you.

If you set `hidden` to `true` elements that are normally excluded from the
accessibility tree are considered for the query as well. The default behavior
follows https://www.w3.org/TR/wai-aria-1.2/#tree_exclusion with the exception of
`role="none"` and `role="presentation"` which are considered in the query in any
case. For example in

```html
<body>
  <main aria-hidden="true">
    <button>Open dialog</button>
  </main>
  <div role="dialog">
    <button>Close dialog</button>
  </div>
</body>
```

`getByRole('button')` would only return the `Close dialog`-button. To make
assertions about the `Open dialog`-button you would need to use
`getAllByRole('button', { hidden: true })`.

The default value for `hidden` can [be configured](api-configuration#configuration).

Certain roles can have a selected state. You can filter the 
returned elements by their selected state
by setting `selected: true` or `selected: false`.

For example in

```html
<body>
  <div role="tablist">
    <button role="tab" aria-selected="true">Native</button>
    <button role="tab" aria-selected="false">React</button>
    <button role="tab" aria-selected="false">Cypress</button>
  </div>
</body>
```

you can get the "Native"-tab by calling `getByRole('tab', { selected: true })`.
To learn more about the selected state and which elements can 
have this state see [ARIA `aria-selected`](https://www.w3.org/TR/wai-aria-1.2/#aria-selected).

```html
<div role="dialog">...</div>
```

<!--DOCUSAURUS_CODE_TABS-->

<!--Native-->

```js
import { screen } from '@testing-library/dom'

const dialogContainer = screen.getByRole('dialog')
```

<!--React-->

```js
import { render, screen } from '@testing-library/react'

render(<MyComponent />)
const dialogContainer = screen.getByRole('dialog')
```

<!--Cypress-->

```js
cy.findByRole('dialog').should('exist')
```

<!--END_DOCUSAURUS_CODE_TABS-->

### `ByTestId`

> getByTestId, queryByTestId, getAllByTestId, queryAllByTestId, findByTestId,
> findAllByTestId

```typescript
getByTestId(
  container: HTMLElement, // if you're using `screen`, then skip this argument
  text: TextMatch,
  options?: {
    exact?: boolean = true,
    normalizer?: NormalizerFn,
  }): HTMLElement
```

A shortcut to `` container.querySelector(`[data-testid="${yourId}"]`) `` (and it
also accepts a [`TextMatch`](#textmatch)).

```html
<div data-testid="custom-element" />
```

<!--DOCUSAURUS_CODE_TABS-->

<!--Native-->

```js
import { screen } from '@testing-library/dom'

const element = screen.getByTestId('custom-element')
```

<!--React-->

```js
import { render, screen } from '@testing-library/react'

render(<MyComponent />)
const element = screen.getByTestId('custom-element')
```

<!--Cypress-->

```js
cy.findByTestId('custom-element').should('exist')
```

<!--END_DOCUSAURUS_CODE_TABS-->

> In the spirit of [the guiding principles](guiding-principles.md), it is
> recommended to use this only after the other queries don't work for your use
> case. Using data-testid attributes do not resemble how your software is used
> and should be avoided if possible. That said, they are _way_ better than
> querying based on DOM structure or styling css class names. Learn more about
> `data-testid`s from the blog post
> ["Making your UI tests resilient to change"](https://kentcdodds.com/blog/making-your-ui-tests-resilient-to-change)

#### Overriding `data-testid`

The `...ByTestId` functions in `DOM Testing Library` use the attribute
`data-testid` by default, following the precedent set by
[React Native Web](https://github.com/testing-library/react-testing-library/issues/1)
which uses a `testID` prop to emit a `data-testid` attribute on the element, and
we recommend you adopt that attribute where possible. But if you already have an
existing codebase that uses a different attribute for this purpose, you can
override this value via
`configure({testIdAttribute: 'data-my-test-attribute'})`.

## `TextMatch`

Several APIs accept a `TextMatch` which can be a `string`, `regex` or a
`function` which returns `true` for a match and `false` for a mismatch.

### Precision

Some APIs accept an object as the final argument that can contain options that
affect the precision of string matching:

- `exact`: Defaults to `true`; matches full strings, case-sensitive. When false,
  matches substrings and is not case-sensitive.
  - `exact` has no effect on `regex` or `function` arguments.
  - In most cases using a regex instead of a string gives you more control over
    fuzzy matching and should be preferred over `{ exact: false }`.
- `normalizer`: An optional function which overrides normalization behavior. See
  [`Normalization`](#normalization).

### Normalization

Before running any matching logic against text in the DOM, `DOM Testing Library`
automatically normalizes that text. By default, normalization consists of
trimming whitespace from the start and end of text, and collapsing multiple
adjacent whitespace characters into a single space.

If you want to prevent that normalization, or provide alternative normalization
(e.g. to remove Unicode control characters), you can provide a `normalizer`
function in the options object. This function will be given a string and is
expected to return a normalized version of that string.

Note: Specifying a value for `normalizer` _replaces_ the built-in normalization,
but you can call `getDefaultNormalizer` to obtain a built-in normalizer, either
to adjust that normalization or to call it from your own normalizer.

`getDefaultNormalizer` takes an options object which allows the selection of
behaviour:

- `trim`: Defaults to `true`. Trims leading and trailing whitespace
- `collapseWhitespace`: Defaults to `true`. Collapses inner whitespace
  (newlines, tabs, repeated spaces) into a single space.

#### Normalization Examples

To perform a match against text without trimming:

```javascript
screen.getByText('text', {
  normalizer: getDefaultNormalizer({ trim: false }),
})
```

To override normalization to remove some Unicode characters whilst keeping some
(but not all) of the built-in normalization behavior:

```javascript
screen.getByText('text', {
  normalizer: str =>
    getDefaultNormalizer({ trim: false })(str).replace(/[\u200E-\u200F]*/g, ''),
})
```

### TextMatch Examples

Given the following HTML:

```html
<div>Hello World</div>
```

**_Will_ find the div:**

```javascript
// Matching a string:
screen.getByText('Hello World') // full string match
screen.getByText('llo Worl', { exact: false }) // substring match
screen.getByText('hello world', { exact: false }) // ignore case

// Matching a regex:
screen.getByText(/World/) // substring match
screen.getByText(/world/i) // substring match, ignore case
screen.getByText(/^hello world$/i) // full string match, ignore case
screen.getByText(/Hello W?oRlD/i) // advanced regex

// Matching with a custom function:
screen.getByText((content, element) => content.startsWith('Hello'))
```

**_Will not_ find the div:**

```javascript
// full string does not match
screen.getByText('Goodbye World')

// case-sensitive regex with different case
screen.getByText(/hello world/)

// function looking for a span when it's actually a div:
screen.getByText((content, element) => {
  return element.tagName.toLowerCase() === 'span' && content.startsWith('Hello')
})
```<|MERGE_RESOLUTION|>--- conflicted
+++ resolved
@@ -192,17 +192,12 @@
 
 <!--END_DOCUSAURUS_CODE_TABS-->
 
-<<<<<<< HEAD
-You may also need to filter down the results of the query.
-For that you can use the `selector` option:
-=======
 It will NOT find the input node for label text broken up by elements. You can
 use `getByRole('textbox', { name: 'Username' })` instead which is robust against
 switching to `aria-label` or `aria-labelledby`.
 
 If it is important that you query an actual `<label>` element you can provide a
 `selector` in the options:
->>>>>>> 88b1648c
 
 ```js
 // Multiple elements labelled via aria-labelledby
